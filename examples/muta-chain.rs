--- conflicted
+++ resolved
@@ -30,11 +30,7 @@
     }
 
     fn list_service_name(&self) -> Vec<String> {
-<<<<<<< HEAD
-        vec!["asset".to_owned(), "riscv".to_owned()]
-=======
-        vec!["asset".to_owned(), "metadata".to_owned()]
->>>>>>> ba65b80d
+        vec!["asset".to_owned(), "metadata".to_owned(), "riscv".to_owned()]
     }
 }
 
