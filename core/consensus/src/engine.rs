use std::collections::{HashMap, HashSet};
use std::convert::TryFrom;
use std::error::Error;
use std::time::{SystemTime, UNIX_EPOCH};
use std::{cmp::Eq, sync::Arc};

use async_trait::async_trait;
use futures::lock::Mutex;
use log::error;
use moodyblues_sdk::trace;
use overlord::types::{Commit, Node, OverlordMsg, Status};
use overlord::{Consensus as Engine, DurationConfig, Wal};
use parking_lot::RwLock;
use rlp::Encodable;
use serde_json::json;

use common_crypto::BlsPublicKey;
use common_merkle::Merkle;
use protocol::fixed_codec::FixedCodec;
use protocol::traits::{ConsensusAdapter, Context, MessageCodec, MessageTarget, NodeInfo};
use protocol::types::{
    Address, Block, BlockHeader, Hash, MerkleRoot, Metadata, Pill, Proof, SignedTransaction,
    Validator,
};
use protocol::{Bytes, ProtocolError, ProtocolResult};

use crate::fixed_types::FixedPill;
use crate::message::{
    END_GOSSIP_AGGREGATED_VOTE, END_GOSSIP_SIGNED_CHOKE, END_GOSSIP_SIGNED_PROPOSAL,
    END_GOSSIP_SIGNED_VOTE,
};
use crate::status::StatusAgent;
use crate::util::OverlordCrypto;
use crate::{ConsensusError, StatusCacheField};

/// validator is for create new block, and authority is for build overlord
/// status.
pub struct ConsensusEngine<Adapter> {
    status_agent:   StatusAgent,
    node_info:      NodeInfo,
    exemption_hash: RwLock<HashSet<Bytes>>,

    adapter: Arc<Adapter>,
    crypto:  Arc<OverlordCrypto>,
    lock:    Arc<Mutex<()>>,
}

#[async_trait]
impl<Adapter: ConsensusAdapter + 'static> Engine<FixedPill> for ConsensusEngine<Adapter> {
    async fn get_block(
        &self,
        ctx: Context,
        height: u64,
    ) -> Result<(FixedPill, Bytes), Box<dyn Error + Send>> {
        let current_consensus_status = self.status_agent.to_inner();

        let (ordered_tx_hashes, propose_hashes) = self
            .adapter
            .get_txs_from_mempool(ctx, height, current_consensus_status.cycles_limit)
            .await?
            .clap();

        if current_consensus_status.height != height {
            return Err(ProtocolError::from(ConsensusError::MissingBlockHeader(height)).into());
        }
        let tmp_height = height;
        let order_root = Merkle::from_hashes(ordered_tx_hashes.clone()).get_root_hash();

        let header = BlockHeader {
            chain_id:          self.node_info.chain_id.clone(),
            pre_hash:          current_consensus_status.prev_hash,
            height:            tmp_height,
            exec_height:       current_consensus_status.exec_height,
            timestamp:         time_now(),
            logs_bloom:        current_consensus_status.logs_bloom,
            order_root:        order_root.unwrap_or_else(Hash::from_empty),
            confirm_root:      current_consensus_status.confirm_root,
            state_root:        current_consensus_status.latest_state_root.clone(),
            receipt_root:      current_consensus_status.receipt_root.clone(),
            cycles_used:       current_consensus_status.cycles_used,
            proposer:          self.node_info.self_address.clone(),
            proof:             current_consensus_status.proof.clone(),
            validator_version: 0u64,
            validators:        current_consensus_status.validators.clone(),
        };
        let block = Block {
            header,
            ordered_tx_hashes,
        };

        let pill = Pill {
            block,
            propose_hashes,
        };
        let fixed_pill = FixedPill {
            inner: pill.clone(),
        };
        let hash = Hash::digest(pill.block.encode_fixed()?).as_bytes();
        let mut set = self.exemption_hash.write();
        set.insert(hash.clone());

        Ok((fixed_pill, hash))
    }

    async fn check_block(
        &self,
        ctx: Context,
        _height: u64,
        hash: Bytes,
        block: FixedPill,
    ) -> Result<(), Box<dyn Error + Send>> {
        let time = std::time::Instant::now();

        let order_hashes = block.get_ordered_hashes();
        let order_hashes_len = order_hashes.len();
        let exemption = { self.exemption_hash.read().contains(&hash) };
        let sync_tx_hashes = block.get_propose_hashes();

        // If the block is proposed by self, it does not need to check. Get full signed
        // transactions directly.
        if !exemption {
            self.check_block_roots(&block.inner.block.header)?;
            self.adapter
                .check_txs(ctx.clone(), order_hashes.clone())
                .await?;

            let adapter = Arc::clone(&self.adapter);
            let ctx_clone = ctx.clone();
            tokio::spawn(async move {
                if let Err(e) = sync_txs(ctx_clone, adapter, sync_tx_hashes).await {
                    error!("Consensus sync block error {}", e);
                }
            });
        }

        let inner = self.adapter.get_full_txs(ctx, order_hashes).await?;
        self.adapter
            .save_wal_transactions(Context::new(), Hash::digest(hash.clone()), inner)
            .await?;
        log::info!(
            "[consensus-engine]: check block cost {:?} order_hashes_len {:?}",
            time.elapsed(),
            order_hashes_len
        );
        Ok(())
    }

    /// **TODO:** the overlord interface and process needs to be changed.
    /// Get the `FixedSignedTxs` from the argument rather than get it from
    /// mempool.
    async fn commit(
        &self,
        ctx: Context,
        height: u64,
        commit: Commit<FixedPill>,
    ) -> Result<Status, Box<dyn Error + Send>> {
        let lock = self.lock.try_lock();

        if lock.is_none() {
            return Err(
                ProtocolError::from(ConsensusError::Other("lock in sync".to_string())).into(),
            );
        }

        let current_consensus_status = self.status_agent.to_inner();
        if current_consensus_status.exec_height == height {
            let status = Status {
                height:         height + 1,
                interval:       Some(current_consensus_status.consensus_interval),
                timer_config:   Some(DurationConfig {
                    propose_ratio:   current_consensus_status.propose_ratio,
                    prevote_ratio:   current_consensus_status.prevote_ratio,
                    precommit_ratio: current_consensus_status.precommit_ratio,
                    brake_ratio:     current_consensus_status.brake_ratio,
                }),
                authority_list: covert_to_overlord_authority(&current_consensus_status.validators),
            };
            return Ok(status);
        }

        let pill = commit.content.inner;
        let block_hash = commit.proof.block_hash.clone();
        let signature = commit.proof.signature.signature.clone();
        let bitmap = commit.proof.signature.address_bitmap.clone();

        // Sorage save the lastest proof.
        let proof = Proof {
            height: commit.proof.height,
            round: commit.proof.round,
            block_hash: Hash::from_bytes(block_hash.clone())?,
            signature,
            bitmap,
        };

        self.adapter.save_proof(ctx.clone(), proof.clone()).await?;

        // Get full transactions from mempool. If is error, try get from wal.
        let ordered_tx_hashes = pill.block.ordered_tx_hashes.clone();
        let full_txs = match self
            .adapter
            .get_full_txs(ctx.clone(), ordered_tx_hashes.clone())
            .await
        {
            Ok(txs) => txs,
            Err(_) => {
                self.adapter
                    .load_wal_transactions(ctx.clone(), Hash::digest(block_hash))
                    .await?
            }
        };

        // Execute transactions
        self.exec(
            pill.block.header.order_root.clone(),
            height,
            pill.block.header.proposer.clone(),
            pill.block.header.timestamp,
            Hash::digest(pill.block.encode_fixed()?),
            full_txs.clone(),
        )
        .await?;

        trace_block(&pill.block);
        let metadata = self.adapter.get_metadata(
            ctx.clone(),
            pill.block.header.state_root.clone(),
            pill.block.header.height,
            pill.block.header.timestamp,
        )?;

<<<<<<< HEAD
        let mut new_addr_pubkey: HashMap<Bytes, BlsPublicKey> = HashMap::new();
        for validator in metadata.verifier_list.iter() {
            let tmp = hex::decode(validator.bls_pub_key.clone())
                .map_err(|e| ProtocolError::from(ConsensusError::CryptoErr(Box::new(e.into()))))?;
            let pubkey = BlsPublicKey::try_from(tmp.as_ref())
                .map_err(|e| ProtocolError::from(ConsensusError::CryptoErr(Box::new(e))))?;
            new_addr_pubkey.insert(validator.address.as_bytes(), pubkey);
        }
        self.crypto.update(new_addr_pubkey);

=======
>>>>>>> 5f730658
        self.update_status(height, metadata, pill.block, proof, full_txs)
            .await?;

        self.adapter
            .flush_mempool(ctx.clone(), &ordered_tx_hashes)
            .await?;

        self.adapter.broadcast_height(ctx.clone(), height).await?;

        let mut set = self.exemption_hash.write();
        set.clear();

        let current_consensus_status = self.status_agent.to_inner();
        let status = Status {
            height:         height + 1,
            interval:       Some(current_consensus_status.consensus_interval),
            timer_config:   Some(DurationConfig {
                propose_ratio:   current_consensus_status.propose_ratio,
                prevote_ratio:   current_consensus_status.prevote_ratio,
                precommit_ratio: current_consensus_status.precommit_ratio,
                brake_ratio:     current_consensus_status.brake_ratio,
            }),
            authority_list: covert_to_overlord_authority(&current_consensus_status.validators),
        };

        Ok(status)
    }

    /// Only signed proposal and aggregated vote will be broadcast to others.
    async fn broadcast_to_other(
        &self,
        ctx: Context,
        msg: OverlordMsg<FixedPill>,
    ) -> Result<(), Box<dyn Error + Send>> {
        let (end, msg) = match msg {
            OverlordMsg::SignedProposal(sp) => {
                let bytes = sp.rlp_bytes();
                (END_GOSSIP_SIGNED_PROPOSAL, bytes)
            }

            OverlordMsg::AggregatedVote(av) => {
                let bytes = av.rlp_bytes();
                (END_GOSSIP_AGGREGATED_VOTE, bytes)
            }

            OverlordMsg::SignedChoke(sc) => {
                let bytes = sc.rlp_bytes();
                (END_GOSSIP_SIGNED_CHOKE, bytes)
            }

            _ => unreachable!(),
        };

        self.adapter
            .transmit(ctx, msg, end, MessageTarget::Broadcast)
            .await?;
        Ok(())
    }

    /// Only signed vote will be transmit to the relayer.
    async fn transmit_to_relayer(
        &self,
        ctx: Context,
        addr: Bytes,
        msg: OverlordMsg<FixedPill>,
    ) -> Result<(), Box<dyn Error + Send>> {
        match msg {
            OverlordMsg::SignedVote(sv) => {
                let msg = sv.rlp_bytes();
                self.adapter
                    .transmit(
                        ctx,
                        msg,
                        END_GOSSIP_SIGNED_VOTE,
                        MessageTarget::Specified(Address::from_bytes(addr)?),
                    )
                    .await?;
            }
            OverlordMsg::AggregatedVote(av) => {
                let msg = av.rlp_bytes();
                self.adapter
                    .transmit(
                        ctx,
                        msg,
                        END_GOSSIP_AGGREGATED_VOTE,
                        MessageTarget::Specified(Address::from_bytes(addr)?),
                    )
                    .await?;
            }
            _ => unreachable!(),
        };
        Ok(())
    }

    /// This function is rarely used, so get the authority list from the
    /// RocksDB.
    async fn get_authority_list(
        &self,
        ctx: Context,
        height: u64,
    ) -> Result<Vec<Node>, Box<dyn Error + Send>> {
        let validators = self.adapter.get_last_validators(ctx, height).await?;
        let mut res = validators
            .into_iter()
            .map(|v| Node {
                address:        v.address.as_bytes(),
                propose_weight: v.propose_weight,
                vote_weight:    v.vote_weight,
            })
            .collect::<Vec<_>>();
        res.sort();
        Ok(res)
    }
}

#[async_trait]
impl<Adapter: ConsensusAdapter + 'static> Wal for ConsensusEngine<Adapter> {
    async fn save(&self, info: Bytes) -> Result<(), Box<dyn Error + Send>> {
        self.adapter
            .save_overlord_wal(Context::new(), info)
            .await
            .map_err(|e| ProtocolError::from(ConsensusError::WalErr(e.to_string())))?;
        Ok(())
    }

    async fn load(&self) -> Result<Option<Bytes>, Box<dyn Error + Send>> {
        let res = self.adapter.load_overlord_wal(Context::new()).await.ok();
        Ok(res)
    }
}

impl<Adapter: ConsensusAdapter + 'static> ConsensusEngine<Adapter> {
    pub fn new(
        status_agent: StatusAgent,
        node_info: NodeInfo,
        adapter: Arc<Adapter>,
        crypto: Arc<OverlordCrypto>,
        lock: Arc<Mutex<()>>,
    ) -> Self {
        Self {
            status_agent,
            node_info,
            exemption_hash: RwLock::new(HashSet::new()),
            adapter,
            crypto,
            lock,
        }
    }

    pub async fn exec(
        &self,
        order_root: MerkleRoot,
        height: u64,
        address: Address,
        timestamp: u64,
        block_hash: Hash,
        txs: Vec<SignedTransaction>,
    ) -> ProtocolResult<()> {
        let status = self.status_agent.to_inner();

        self.adapter
            .execute(
                self.node_info.chain_id.clone(),
                order_root,
                height,
                status.cycles_price,
                address,
                block_hash,
                txs,
                status.cycles_limit,
                timestamp,
            )
            .await
    }

    fn check_block_roots(&self, block: &BlockHeader) -> ProtocolResult<()> {
        let status = self.status_agent.to_inner();

        // check previous hash
        if status.prev_hash != block.pre_hash {
            trace::error(
                "check_block_prev_hash_diff".to_string(),
                Some(json!({
                    "block_prev_hash": block.pre_hash.as_hex(),
                    "cache_prev_hash": status.prev_hash.as_hex(),
                })),
            );
            error!(
                "cache previous hash {:?}, block previous hash {:?}",
                status.prev_hash, block.pre_hash
            );
            return Err(ConsensusError::CheckBlockErr(StatusCacheField::PrevHash).into());
        }

        // check state root
        if !status.state_root.contains(&block.state_root) {
            trace::error(
                "check_block_state_root_diff".to_string(),
                Some(json!({
                    "block_state_root": block.state_root.as_hex(),
                    "cache_state_roots": status.state_root.iter().map(|root| root.as_hex()).collect::<Vec<_>>(),
                })),
            );
            error!(
                "cache state root {:?}, block state root {:?}",
                status.state_root, block.state_root
            );
            return Err(ConsensusError::CheckBlockErr(StatusCacheField::StateRoot).into());
        }

        // check confirm root
        if !check_vec_roots(&status.confirm_root, &block.confirm_root) {
            trace::error(
                "check_block_confirm_root_diff".to_string(),
                Some(json!({
                    "block_state_root": block.confirm_root.iter().map(|root| root.as_hex()).collect::<Vec<_>>(),
                    "cache_state_roots": status.confirm_root.iter().map(|root| root.as_hex()).collect::<Vec<_>>(),
                })),
            );
            error!(
                "cache confirm root {:?}, block confirm root {:?}",
                status.confirm_root, block.confirm_root
            );
            return Err(ConsensusError::CheckBlockErr(StatusCacheField::ConfirmRoot).into());
        }

        // check receipt root
        if !check_vec_roots(&status.receipt_root, &block.receipt_root) {
            trace::error(
                "check_block_receipt_root_diff".to_string(),
                Some(json!({
                    "block_state_root": block.receipt_root.iter().map(|root| root.as_hex()).collect::<Vec<_>>(),
                    "cache_state_roots": status.receipt_root.iter().map(|root| root.as_hex()).collect::<Vec<_>>(),
                })),
            );
            error!(
                "cache receipt root {:?}, block receipt root {:?}",
                status.receipt_root, block.receipt_root
            );
            return Err(ConsensusError::CheckBlockErr(StatusCacheField::ReceiptRoot).into());
        }

        // check cycles used
        if !check_vec_roots(&status.cycles_used, &block.cycles_used) {
            trace::error(
                "check_block_cycle_used_diff".to_string(),
                Some(json!({
                    "block_state_root": block.cycles_used,
                    "cache_state_roots": status.cycles_used,
                })),
            );
            error!(
                "cache cycles used {:?}, block cycles used {:?}",
                status.cycles_used, block.cycles_used
            );
            return Err(ConsensusError::CheckBlockErr(StatusCacheField::CyclesUsed).into());
        }

        // check logs bloom
        if !check_vec_roots(&status.logs_bloom, &block.logs_bloom) {
            trace::error(
                "check_block_logs_bloom_diff".to_string(),
                Some(json!({
                    "block_state_root": block.logs_bloom,
                    "cache_state_roots": status.logs_bloom,
                })),
            );
            error!(
                "cache logs bloom {:?}, block logs bloom {:?}",
                status
                    .logs_bloom
                    .iter()
                    .map(|bloom| bloom.to_low_u64_be())
                    .collect::<Vec<_>>(),
                block
                    .logs_bloom
                    .iter()
                    .map(|bloom| bloom.to_low_u64_be())
                    .collect::<Vec<_>>()
            );
            return Err(ConsensusError::CheckBlockErr(StatusCacheField::LogsBloom).into());
        }

        Ok(())
    }

    /// After get the signed transactions:
    /// 1. Execute the signed transactions.
    /// 2. Save the signed transactions.
    /// 3. Save the latest proof.
    /// 4. Save the new block.
    /// 5. Save the receipt.
    pub async fn update_status(
        &self,
        height: u64,
        metadata: Metadata,
        block: Block,
        proof: Proof,
        txs: Vec<SignedTransaction>,
    ) -> ProtocolResult<()> {
        // Save signed transactions
        self.adapter.save_signed_txs(Context::new(), txs).await?;

        // Save the block.
        self.adapter
            .save_block(Context::new(), block.clone())
            .await?;

        // update timeout_gap of mempool
        self.adapter
            .set_timeout_gap(Context::new(), metadata.timeout_gap);

        let prev_hash = Hash::digest(block.encode_fixed()?);
        self.status_agent
            .update_after_commit(height + 1, metadata, block, prev_hash, proof)?;
        self.save_wal().await
    }

    async fn save_wal(&self) -> ProtocolResult<()> {
        let mut info = self.status_agent.to_inner();
        let wal_info = MessageCodec::encode(&mut info).await?;
        self.adapter.save_muta_wal(Context::new(), wal_info).await
    }
}

fn covert_to_overlord_authority(validators: &[Validator]) -> Vec<Node> {
    let mut authority = validators
        .iter()
        .map(|v| Node {
            address:        v.address.as_bytes(),
            propose_weight: v.propose_weight,
            vote_weight:    v.vote_weight,
        })
        .collect::<Vec<_>>();
    authority.sort();
    authority
}

pub fn check_vec_roots<T: Eq>(cache_roots: &[T], block_roots: &[T]) -> bool {
    block_roots.len() <= cache_roots.len()
        && cache_roots
            .iter()
            .zip(block_roots.iter())
            .all(|(c_root, e_root)| c_root == e_root)
}

pub fn trace_block(block: &Block) {
    let confirm_roots = block
        .header
        .confirm_root
        .iter()
        .map(|root| root.as_hex())
        .collect::<Vec<_>>();
    let receipt_roots = block
        .header
        .receipt_root
        .iter()
        .map(|root| root.as_hex())
        .collect::<Vec<_>>();

    trace::custom(
        "commit_block".to_string(),
        Some(json!({
            "height": block.header.height,
            "pre_hash": block.header.pre_hash.as_hex(),
            "order_root": block.header.order_root.as_hex(),
            "state_root": block.header.state_root.as_hex(),
            "proposer": block.header.proposer.as_hex(),
            "confirm_roots": confirm_roots,
            "receipt_roots": receipt_roots,
        })),
    );
}

fn time_now() -> u64 {
    SystemTime::now()
        .duration_since(UNIX_EPOCH)
        .unwrap()
        .as_secs()
}

async fn sync_txs<CA: ConsensusAdapter>(
    ctx: Context,
    adapter: Arc<CA>,
    propose_hashes: Vec<Hash>,
) -> ProtocolResult<()> {
    adapter.sync_txs(ctx, propose_hashes).await
}

#[cfg(test)]
mod test {
    use super::check_vec_roots;

    #[test]
    fn test_zip_roots() {
        let roots_1 = vec![1, 2, 3, 4, 5];
        let roots_2 = vec![1, 2, 3];
        let roots_3 = vec![];
        let roots_4 = vec![1, 2];
        let roots_5 = vec![3, 4, 5, 6, 8];

        assert!(check_vec_roots(&roots_1, &roots_2));
        assert!(!check_vec_roots(&roots_3, &roots_2));
        assert!(!check_vec_roots(&roots_4, &roots_2));
        assert!(!check_vec_roots(&roots_5, &roots_2));
    }
}<|MERGE_RESOLUTION|>--- conflicted
+++ resolved
@@ -228,7 +228,6 @@
             pill.block.header.timestamp,
         )?;
 
-<<<<<<< HEAD
         let mut new_addr_pubkey: HashMap<Bytes, BlsPublicKey> = HashMap::new();
         for validator in metadata.verifier_list.iter() {
             let tmp = hex::decode(validator.bls_pub_key.clone())
@@ -239,8 +238,6 @@
         }
         self.crypto.update(new_addr_pubkey);
 
-=======
->>>>>>> 5f730658
         self.update_status(height, metadata, pill.block, proof, full_txs)
             .await?;
 
