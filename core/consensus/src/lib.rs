pub mod adapter;
pub mod consensus;
mod engine;
pub mod fixed_types;
pub mod message;
pub mod status;
<<<<<<< HEAD
pub mod synchronization_v2;
=======
pub mod synchronization;
>>>>>>> 8cf68732
#[cfg(test)]
mod tests;
pub mod trace;
pub mod util;

pub use crate::adapter::OverlordConsensusAdapter;
pub use crate::consensus::OverlordConsensus;
<<<<<<< HEAD
pub use crate::synchronization_v2::OverlordSynchronization;
=======
pub use crate::synchronization::OverlordSynchronization;
>>>>>>> 8cf68732
pub use crate::util::WalInfoQueue;
pub use overlord::{types::Node, DurationConfig};

use std::error::Error;

use derive_more::Display;

use common_crypto::Error as CryptoError;

use protocol::types::Hash;
use protocol::{ProtocolError, ProtocolErrorKind};

#[derive(Clone, Debug, Display, PartialEq, Eq)]
pub enum MsgType {
    #[display(fmt = "Signed Proposal")]
    SignedProposal,

    #[display(fmt = "Signed Vote")]
    SignedVote,

    #[display(fmt = "Aggregated Vote")]
    AggregateVote,

    #[display(fmt = "Rich Height")]
    RichHeight,

    #[display(fmt = "Rpc Pull Blocks")]
    RpcPullBlocks,

    #[display(fmt = "Rpc Pull Transactions")]
    RpcPullTxs,
}

#[derive(Clone, Debug, Display)]
pub enum StatusCacheField {
    #[display(fmt = "Previous Hash")]
    PrevHash,

    #[display(fmt = "State Root")]
    StateRoot,

    #[display(fmt = "Receipt Root")]
    ReceiptRoot,

    #[display(fmt = "Ordered Root")]
    OrderedRoot,

    #[display(fmt = "Confirm Root")]
    ConfirmRoot,

    #[display(fmt = "Cycles Used")]
    CyclesUsed,

    #[display(fmt = "Logs Bloom")]
    LogsBloom,
}

/// Consensus errors defines here.
#[derive(Debug, Display)]
pub enum ConsensusError {
    /// Send consensus message error.
    #[display(fmt = "Send {:?} message failed", _0)]
    SendMsgErr(MsgType),

    /// Check block error.
    #[display(fmt = "Check block {:?} error", _0)]
    CheckBlockErr(StatusCacheField),

    /// Decode consensus message error.
    #[display(fmt = "Decode {:?} message failed", _0)]
    DecodeErr(MsgType),

    /// Encode consensus message error.
    #[display(fmt = "Encode {:?} message failed", _0)]
    EncodeErr(MsgType),

    /// Overlord consensus protocol error.
    #[display(fmt = "Overlord error {:?}", _0)]
    OverlordErr(Box<dyn Error + Send>),

    /// Consensus missed last block proof.
    #[display(fmt = "Consensus missed proof of {} block", _0)]
    MissingProof(u64),

    /// Consensus missed the pill.
    #[display(fmt = "Consensus missed pill cooresponding {:?}", _0)]
    MissingPill(Hash),

    /// Consensus missed the block header.
    #[display(fmt = "Consensus missed block header of {} block", _0)]
    MissingBlockHeader(u64),

    /// This boxed error should be a `CryptoError`.
    #[display(fmt = "Crypto error {:?}", _0)]
    CryptoErr(Box<CryptoError>),

    /// The synchronous block does not pass the checks.
    #[display(fmt = "Synchronization {} block error", _0)]
    SyncBlockHashErr(u64),

    /// The Rpc response mismatch the request.
    #[display(fmt = "Synchronization Rpc {:?} message mismatch", _0)]
    RpcErr(MsgType),

    ///
    #[display(fmt = "Get merkle root failed {:?}", _0)]
    MerkleErr(String),

    ///
    #[display(fmt = "Execute transactions error {:?}", _0)]
    ExecuteErr(String),

    ///
    #[display(fmt = "Status cache error {:?}", _0)]
    StatusErr(StatusCacheField),

    ///
    WalErr(String),

    /// Other error used for very few errors.
    #[display(fmt = "{:?}", _0)]
    Other(String),
}

impl Error for ConsensusError {}

impl From<ConsensusError> for ProtocolError {
    fn from(err: ConsensusError) -> ProtocolError {
        ProtocolError::new(ProtocolErrorKind::Consensus, Box::new(err))
    }
}<|MERGE_RESOLUTION|>--- conflicted
+++ resolved
@@ -4,23 +4,14 @@
 pub mod fixed_types;
 pub mod message;
 pub mod status;
-<<<<<<< HEAD
-pub mod synchronization_v2;
-=======
 pub mod synchronization;
->>>>>>> 8cf68732
-#[cfg(test)]
 mod tests;
 pub mod trace;
 pub mod util;
 
 pub use crate::adapter::OverlordConsensusAdapter;
 pub use crate::consensus::OverlordConsensus;
-<<<<<<< HEAD
-pub use crate::synchronization_v2::OverlordSynchronization;
-=======
 pub use crate::synchronization::OverlordSynchronization;
->>>>>>> 8cf68732
 pub use crate::util::WalInfoQueue;
 pub use overlord::{types::Node, DurationConfig};
 
