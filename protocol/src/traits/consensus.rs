--- conflicted
+++ resolved
@@ -3,11 +3,7 @@
 
 use crate::traits::{ExecutorParams, ExecutorResp};
 use crate::types::{
-<<<<<<< HEAD
-    Address, Bytes, Epoch, Hash, MerkleRoot, Proof, Receipt, SignedTransaction, Validator,
-=======
     Address, Block, Bytes, Hash, MerkleRoot, Proof, Receipt, SignedTransaction, Validator,
->>>>>>> 8cf68732
 };
 use crate::{traits::mempool::MixedTxHashes, ProtocolResult};
 
@@ -37,11 +33,7 @@
 
 #[async_trait]
 pub trait Synchronization: Send + Sync {
-<<<<<<< HEAD
-    async fn receive_remote_epoch(&self, ctx: Context, remote_epoch_id: u64) -> ProtocolResult<()>;
-=======
     async fn receive_remote_block(&self, ctx: Context, remote_height: u64) -> ProtocolResult<()>;
->>>>>>> 8cf68732
 }
 
 #[async_trait]
@@ -49,11 +41,7 @@
     fn update_status(
         &self,
         ctx: Context,
-<<<<<<< HEAD
-        epoch_id: u64,
-=======
-        height: u64,
->>>>>>> 8cf68732
+        height: u64,
         consensus_interval: u64,
         validators: Vec<Validator>,
     ) -> ProtocolResult<()>;
@@ -65,13 +53,8 @@
         txs: &[SignedTransaction],
     ) -> ProtocolResult<ExecutorResp>;
 
-<<<<<<< HEAD
-    /// Pull some epochs from other nodes from `begin` to `end`.
-    async fn get_epoch_from_remote(&self, ctx: Context, epoch_id: u64) -> ProtocolResult<Epoch>;
-=======
     /// Pull some blocks from other nodes from `begin` to `end`.
     async fn get_block_from_remote(&self, ctx: Context, height: u64) -> ProtocolResult<Block>;
->>>>>>> 8cf68732
 
     /// Pull signed transactions corresponding to the given hashes from other
     /// nodes.
@@ -84,13 +67,8 @@
 
 #[async_trait]
 pub trait CommonConsensusAdapter: Send + Sync {
-<<<<<<< HEAD
-    /// Save an epoch to the database.
-    async fn save_epoch(&self, ctx: Context, epoch: Epoch) -> ProtocolResult<()>;
-=======
     /// Save a block to the database.
     async fn save_block(&self, ctx: Context, block: Block) -> ProtocolResult<()>;
->>>>>>> 8cf68732
 
     async fn save_proof(&self, ctx: Context, proof: Proof) -> ProtocolResult<()>;
 
@@ -102,49 +80,28 @@
     ) -> ProtocolResult<()>;
 
     async fn save_receipts(&self, ctx: Context, receipts: Vec<Receipt>) -> ProtocolResult<()>;
-<<<<<<< HEAD
 
     /// Flush the given transactions in the mempool.
     async fn flush_mempool(&self, ctx: Context, ordered_tx_hashes: &[Hash]) -> ProtocolResult<()>;
 
-    /// Get an epoch corresponding to the given epoch ID.
-    async fn get_epoch_by_id(&self, ctx: Context, epoch_id: u64) -> ProtocolResult<Epoch>;
-
-    /// Get the current epoch ID from storage.
-    async fn get_current_epoch_id(&self, ctx: Context) -> ProtocolResult<u64>;
-
-=======
-
-    /// Flush the given transactions in the mempool.
-    async fn flush_mempool(&self, ctx: Context, ordered_tx_hashes: &[Hash]) -> ProtocolResult<()>;
-
     /// Get a block corresponding to the given height.
     async fn get_block_by_height(&self, ctx: Context, height: u64) -> ProtocolResult<Block>;
 
     /// Get the current height from storage.
     async fn get_current_height(&self, ctx: Context) -> ProtocolResult<u64>;
 
->>>>>>> 8cf68732
     async fn get_txs_from_storage(
         &self,
         ctx: Context,
         tx_hashes: &[Hash],
     ) -> ProtocolResult<Vec<SignedTransaction>>;
 
-<<<<<<< HEAD
-    async fn broadcast_epoch_id(&self, ctx: Context, epoch_id: u64) -> ProtocolResult<()>;
-=======
     async fn broadcast_height(&self, ctx: Context, height: u64) -> ProtocolResult<()>;
->>>>>>> 8cf68732
 }
 
 #[async_trait]
 pub trait ConsensusAdapter: CommonConsensusAdapter + Send + Sync {
-<<<<<<< HEAD
-    /// Get some transaction hashes of the given epoch ID. The amount of the
-=======
     /// Get some transaction hashes of the given height. The amount of the
->>>>>>> 8cf68732
     /// transactions is limited by the given cycle limit and return a
     /// `MixedTxHashes` struct.
     async fn get_txs_from_mempool(
@@ -184,21 +141,13 @@
         height: u64,
         cycles_price: u64,
         coinbase: Address,
-<<<<<<< HEAD
-        epoch_hash: Hash,
-=======
         block_hash: Hash,
->>>>>>> 8cf68732
         signed_txs: Vec<SignedTransaction>,
         cycles_limit: u64,
         timestamp: u64,
     ) -> ProtocolResult<()>;
 
-<<<<<<< HEAD
-    /// Get the validator list of the given last epoch.
-=======
     /// Get the validator list of the given last block.
->>>>>>> 8cf68732
     async fn get_last_validators(
         &self,
         ctx: Context,
@@ -220,13 +169,8 @@
         end: &str,
     ) -> ProtocolResult<Vec<SignedTransaction>>;
 
-<<<<<<< HEAD
-    /// Get an epoch corresponding to the given epoch ID.
-    async fn get_epoch_by_id(&self, ctx: Context, epoch_id: u64) -> ProtocolResult<Epoch>;
-=======
     /// Get a block corresponding to the given height.
     async fn get_block_by_height(&self, ctx: Context, height: u64) -> ProtocolResult<Block>;
->>>>>>> 8cf68732
 
     /// Save overlord wal info.
     async fn save_overlord_wal(&self, ctx: Context, info: Bytes) -> ProtocolResult<()>;
@@ -240,21 +184,6 @@
     /// Load lastest muta wal info.
     async fn load_muta_wal(&self, ctx: Context) -> ProtocolResult<Bytes>;
 
-<<<<<<< HEAD
-    /// Save full transcations with the epoch hash when check epoch.
-    async fn save_wal_transactions(
-        &self,
-        ctx: Context,
-        epoch_hash: Hash,
-        txs: Vec<SignedTransaction>,
-    ) -> ProtocolResult<()>;
-
-    /// Load full transactions by the given epoch hash.
-    async fn load_wal_transactions(
-        &self,
-        ctx: Context,
-        epoch_hash: Hash,
-=======
     /// Save full transcations with the block hash when check block.
     async fn save_wal_transactions(
         &self,
@@ -268,6 +197,5 @@
         &self,
         ctx: Context,
         block_hash: Hash,
->>>>>>> 8cf68732
     ) -> ProtocolResult<Vec<SignedTransaction>>;
 }